--- conflicted
+++ resolved
@@ -19,22 +19,8 @@
         )
         color = discord.Color.blue()
         embed = discord.Embed(title=title, description=description, color=color)
-<<<<<<< HEAD
+
         embed.set_thumbnail(url=self.get_thumbnail_url())
-=======
-        
-        cube_choice = session_details.cube_choice
-        if cube_choice == "LSVCube":
-            embed.set_thumbnail(url="https://cdn.discordapp.com/attachments/1239255966818635796/1348496824956354641/LSVCube.png?ex=67cfad08&is=67ce5b88&hm=16d3350410a3a4c87404c5e6fa1c8ce0408db78a6e841a9133fd69886a1a0db8&")
-        elif cube_choice == "LSVRetro":
-            embed.set_thumbnail(url="https://cdn.discordapp.com/attachments/1239255966818635796/1348496825417470012/LSVRetro.png?ex=67cfad09&is=67ce5b89&hm=8d4d755e1e47993910f06f886f131b2f7930a8fff022db7651ca3e976d1582ce&")
-        elif cube_choice == "PowerMack":
-            embed.set_thumbnail(url="https://cdn.discordapp.com/attachments/1097030242507444226/1348717924978004102/mac.png?ex=67d07af3&is=67cf2973&hm=c750d1ce62a06cc0aa0b224119b4d8a04e3c35e2933cb834f819a8a11061e4f8&")
-        elif cube_choice == "AlphaFrog":
-            embed.set_thumbnail(url="https://cdn.discordapp.com/attachments/1097030242507444226/1348723563481530378/585x620-Gavin-Thompson-Exner-2022-Profile-removebg-preview.png?ex=67d08033&is=67cf2eb3&hm=2962b1159ffafce373de1a69e527ffceec86f085453695f3348ee518e3954674&")
-        else:
-            embed.set_thumbnail(url="https://cdn.discordapp.com/attachments/1186757246936424558/1217295353972527176/131.png")
->>>>>>> cce80181
         
         embed.add_field(
             name=session_details.team_a_name or "Team A",
