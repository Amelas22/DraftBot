--- conflicted
+++ resolved
@@ -93,19 +93,20 @@
         default="Just me"
     )
     async def stats(ctx, visibility: str = "Just me"):
+    @discord.option(
+        "visibility",
+        description="Who can see the stats?",
+        required=False,
+        choices=["Just me", "Everyone"],
+        default="Just me"
+    )
+    async def stats(ctx, visibility: str = "Just me"):
         """Display your personal draft statistics."""
         # Convert choice to boolean for internal logic
-<<<<<<< HEAD
         hidden_message = visibility == "Just me"
         
         # Only defer publicly if stats are meant to be public
         await ctx.defer(ephemeral=hidden_message)
-=======
-        public = visibility == "Everyone"
-        
-        # Only defer publicly if stats are meant to be public
-        await ctx.defer(ephemeral=not public)
->>>>>>> 8e99e461
         
         user = ctx.author
         user_id = str(user.id)
@@ -120,13 +121,10 @@
             
             # Create and send the embed
             embed = await create_stats_embed(user, stats_weekly, stats_monthly, stats_lifetime)
-<<<<<<< HEAD
             await ctx.followup.send(embed=embed, ephemeral=hidden_message)
-=======
-            await ctx.followup.send(embed=embed, ephemeral=not public)
->>>>>>> 8e99e461
         except Exception as e:
             logger.error(f"Error in stats command: {e}")
+            await ctx.followup.send("An error occurred while fetching your stats. Please try again later.", ephemeral=True)
             await ctx.followup.send("An error occurred while fetching your stats. Please try again later.", ephemeral=True)
             
     # @bot.slash_command(name="record", description="Display your head-to-head record against another player")
